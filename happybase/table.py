--- conflicted
+++ resolved
@@ -223,11 +223,7 @@
     def scan(self, row_start=None, row_stop=None, row_prefix=None,
              columns=None, filter=None, timestamp=None,
              include_timestamp=False, batch_size=1000, scan_batching=None,
-<<<<<<< HEAD
              limit=None, sorted_columns=False, reverse=False):
-=======
-             limit=None, sorted_columns=False, reversed=False):
->>>>>>> 2d4ed1f8
         """Create a scanner for data in the table.
 
         This method returns an iterable that can be used for looping over the
@@ -287,18 +283,12 @@
         * The `sorted_columns` argument is only available when using
           HBase 0.96 (or up).
 
-<<<<<<< HEAD
         * The `reverse` argument is only available when using HBase 0.98
           (or up).
 
         .. versionadded:: 1.1.0
            `reverse` argument
 
-=======
-        * The `reversed` option is only available when using HBase 0.98
-          (or up).
-
->>>>>>> 2d4ed1f8
         .. versionadded:: 0.8
            `sorted_columns` argument
 
@@ -316,11 +306,7 @@
         :param bool scan_batching: server-side scan batching (optional)
         :param int limit: max number of rows to return
         :param bool sorted_columns: whether to return sorted columns
-<<<<<<< HEAD
         :param bool reverse: whether to perform scan in reverse
-=======
-        :param bool reversed: whether or not to reverse the row ordering
->>>>>>> 2d4ed1f8
 
         :return: generator yielding the rows matching the scan
         :rtype: iterable of `(row_key, row_data)` tuples
@@ -411,11 +397,7 @@
                 filterString=filter,
                 batchSize=scan_batching,
                 sortColumns=sorted_columns,
-<<<<<<< HEAD
                 reversed=reverse,
-=======
-                reversed=reversed,
->>>>>>> 2d4ed1f8
             )
             scan_id = self.connection.client.scannerOpenWithScan(
                 self.name, scan, {})
