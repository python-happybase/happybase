--- conflicted
+++ resolved
@@ -9,17 +9,10 @@
     _pkg_resources.resource_filename('happybase', 'Hbase.thrift'),
     'Hbase_thrift')
 
-<<<<<<< HEAD
 from ._version import __version__  # noqa
-=======
-from .connection import DEFAULT_HOST, DEFAULT_PORT, Connection
-from .table import Table
-from .batch import Batch
-from .counter_batch import CounterBatch
-from .pool import ConnectionPool, NoConnectionsAvailable
->>>>>>> 2d4ed1f8
 
 from .connection import DEFAULT_HOST, DEFAULT_PORT, Connection  # noqa
 from .table import Table  # noqa
 from .batch import Batch  # noqa
-from .pool import ConnectionPool, NoConnectionsAvailable  # noqa+from .pool import ConnectionPool, NoConnectionsAvailable  # noqa
+from .counter_batch import CounterBatch